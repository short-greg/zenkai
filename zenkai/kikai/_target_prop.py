# 3rd Party
<<<<<<< HEAD
import torch
import torch.nn as nn

=======
import torch.nn as nn
>>>>>>> 7735ee44

# Local
from ..kaku import (
    IO,
    SetYHook,
    LearningMachine,
    StepTheta
)


class TargetPropLearner(LearningMachine):
    """
    """

    y_name = 'y'

    def __init__(
        self, forward_module: nn.Module=None, reverse_module: nn.Module=None, 
        forward_step_theta: StepTheta=None, reverse_step_theta: StepTheta=None,
        cat_x: bool=True
    ) -> None:
        """Create a target prop learner for doing target propagation
        """
        super().__init__()
        self._reverse_update = True
        self._forward_update = True
        self.forward_module = forward_module
        self.reverse_module = reverse_module
        self.forward_step_theta = forward_step_theta
        self.reverse_step_theta = reverse_step_theta
        self.cat_x = cat_x
        self.forward_hook(SetYHook(self.y_name))

    def accumulate_reverse(self, x: IO, y: IO, t: IO):
        if self.reverse_step_theta is not None:
            self.reverse_step_theta.accumulate(self.get_rev_x(x, y), t)
    
    def accumulate_forward(self, x: IO, t: IO):
        if self.forward_step_theta is not None:
            self.forward_step_theta.accumulate(x, t)

    def step_reverse(self, x: IO, y: IO, t: IO):
        if self.reverse_step_theta is not None:
            self.reverse_step_theta.step(self.get_rev_x(x, y), t)
    
    def step_forward(self, x: IO, t: IO):

        if self.forward_step_theta is not None:
            self.forward_step_theta.step(x, t)

    def get_rev_x(self, x: IO, y: IO) -> IO:
        """
        Args:
            x (IO): The input of the machine
            y (IO): The output fo the machine

        Returns:
            IO: The input to the reverse model

        """
        if self.cat_x:
            return IO(x, y)
        return y
    
    def reverse_update(self, update: bool=True):
        """Set whether to update the reverse model

        Args:
            update (bool, optional): Whether to update the reverse model. Defaults to True.
        """
        self._reverse_update = update
        return self

    def forward_update(self, update: bool=True):
        """Set whether to update the forward model

        Args:
            update (bool, optional): Whether to update the reverse model. Defaults to True.
        """
        self._forward_update = update
        return self

    def accumulate(self, x: IO, t: IO):
        """Accumulate the forward and/or reverse model

        Args:
            x (IO): The input
            t (IO): The target
        """
        if self._forward_update:
            self.accumulate_forward(x, t)
        if self._reverse_update:
            y = x._(self)[self.y_name]
            self.accumulate_reverse(x, y, t)

    def step(self, x: IO, t: IO):
        """Update the forward and/or reverse model

        Args:
            x (IO): The input
            t (IO): The target
        """
        if self._forward_update:
            self.step_forward(x, t)
        if self._reverse_update:
            y = x._(self)[self.y_name]
            self.step_reverse(x, y, t)

    def reverse(self, x: IO, y: IO, release: bool=True):
        if self.reverse_module is not None:
            x = self.reverse_module(x, y)
        return x.out(release)

    def forward(self, x: IO, release: bool=True):
        if self.forward_module is not None:
            x = self.forward_module(x)
        return x.out(release)

    def step_x(self, x: IO, t: IO) -> IO:
        """The default behavior of Target Propagation is to simply call the reverse function with x and t

        Args:
            x (IO): The input
            t (IO): The target

        Returns:
            IO: The target for the preceding layer
        """
        return self.reverse(x, t)


class DiffTargetPropLearner(TargetPropLearner):
    """Add the difference between a y prediction and x prediction
    to get the target
    """

    def step_x(self, x: IO, t: IO) -> IO:
        """The default behavior of Target Propagation is to simply call the reverse function with x and t

        Args:
            x (IO): The input
            t (IO): The target

        Returns:
            IO: The target for the preceding layer
        """
<<<<<<< HEAD

        return self._base_criterion(
            x.sub(1), t, reduction_override=reduction_override
        ) + self._reg_criterion(
            x.sub(1), x.sub(0).detach(), reduction_override=reduction_override
        )



# 1) Regular target prop
# 2) difference target prop
# 3) denoising
=======
        # TODO: Make it so x and t can have multiple values
        y = x._(self).y
        t_reverse = self.reverse(x, t)
        y_reverse = self.reverse(x, y)
        diff = t_reverse.f - y_reverse.f
        return IO(x.f + diff, detach=True)
>>>>>>> 7735ee44
<|MERGE_RESOLUTION|>--- conflicted
+++ resolved
@@ -1,11 +1,5 @@
 # 3rd Party
-<<<<<<< HEAD
-import torch
 import torch.nn as nn
-
-=======
-import torch.nn as nn
->>>>>>> 7735ee44
 
 # Local
 from ..kaku import (
@@ -152,24 +146,9 @@
         Returns:
             IO: The target for the preceding layer
         """
-<<<<<<< HEAD
-
-        return self._base_criterion(
-            x.sub(1), t, reduction_override=reduction_override
-        ) + self._reg_criterion(
-            x.sub(1), x.sub(0).detach(), reduction_override=reduction_override
-        )
-
-
-
-# 1) Regular target prop
-# 2) difference target prop
-# 3) denoising
-=======
         # TODO: Make it so x and t can have multiple values
         y = x._(self).y
         t_reverse = self.reverse(x, t)
         y_reverse = self.reverse(x, y)
         diff = t_reverse.f - y_reverse.f
-        return IO(x.f + diff, detach=True)
->>>>>>> 7735ee44
+        return IO(x.f + diff, detach=True)