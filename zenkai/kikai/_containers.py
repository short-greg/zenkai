# 1st party
import typing
from dataclasses import dataclass
from abc import abstractmethod
from collections import OrderedDict
from typing import Any

# 3rd party
from torch import nn

# local
from ..kaku import State, IO, LearningMachine, Assessment, Criterion, OptimFactory, XCriterion, ThLoss
from ._grad import GradLearner
from ._backtarget import BackTarget
from ..mod import Lambda


class GraphNode(nn.Module):
    """A node wraps a LearningMachine and calls the graph learner
    """

    def __init__(
        self, graph: 'GraphLearner', learner: LearningMachine, step_priority: bool=False, 
        target: typing.Union[str, LearningMachine]=None
    ):
<<<<<<< HEAD
        """Create a node in a graph to wrap a learner

        Args:
            graph (GraphLearner): The graph for the node
            learner (LearningMachine): The learner to wrap
            step_priority (bool, optional): Whether to prioritize step over step_x. Defaults to False.
            target (typing.Union[str, LearningMachine], optional): The target for the node. Defaults to None. If none, the graph will use the following node's step_x output as the target
=======
        """Wrap a LearningMachine and call the graph learner

        Args:
            graph (GraphLearner): The graph the node is a member of
            learner (LearningMachine): The learner to wrap
            step_priority (bool, optional): Whether to execute step before step_x. Defaults to False.
            target (typing.Union[str, LearningMachine], optional): The target for the learnign machine. Defaults to None.
>>>>>>> 78a4a8f7
        """
        super().__init__()
        self._graph = {'graph': graph}
        self.learner = learner
        self.target = target
        self.step_priority = step_priority
    
    def forward(
        self, x: IO, state: State=None, release: bool=True, 
        target: typing.Union[str, LearningMachine]=False, 
        *args, **kwargs
    ) -> IO:
        if target is False:
            target = self.target
        
        x_index = x.meta.get('x_index', x)
        y = self.learner(x, state, release, *args, **kwargs)
        y.meta['x_index'] = x_index

        if x_index is not None:
            self._graph['graph'].add_step(x_index, SStep(self.learner, x, y, self.step_priority, target), state)
        return y

    def __call__(self, x: IO, state: State=None, release: bool=True, 
        target: typing.Union[str, LearningMachine]=False, *args, **kwargs
    ) -> IO:
        return super().__call__(x, state, release, target, *args, **kwargs)

    def __str__(self) -> str:
        return f'GraphNode {type(self.learner), type(self.target)}'
    
    def __repr__(self):
        return f'GraphNode {type(self.learner), type(self.target)}'

    @property
    def learner(self) -> LearningMachine:
        return self._learner

    @property
    def learner(self) -> LearningMachine:
        return self._learner


@dataclass
class SStep:
    """Wrapper for the output of a node
    """
    machine: LearningMachine
    x: IO
    y: IO
    step_priority: bool = False
    target: typing.Union[LearningMachine, str] = None
    x_prime: IO = None


class GraphLearnerBase(LearningMachine):
    """The base graph learner. The learning methods (accumulate, step_x, and step must be implemented to use)
    """

    @abstractmethod
    def forward(self, x: IO, state: State, release: bool = True, *args, **kwargs) -> IO:
        pass

    def get_t(self, step: SStep, step_dict, prev_t: IO, t: IO) -> IO:
<<<<<<< HEAD
        """Get the target for a node. This is used by the graph learner so does not need to be used by
        external modules

        Args:
            step (SStep): The step to retrieve the target for
            step_dict: Contains the mapping from IO to steps
            prev_t (IO): The t of the previous node
            t (IO): The target for the previously evaluated node

        Returns:
            IO: The target for the node
=======
        """Get the target for the layer

        Args:
            step (SStep): The step to get t from
            step_dict: Dcitionary of all the steps
            prev_t (IO): The previous target
            t (IO): The default target

        Returns:
            IO: the target
>>>>>>> 78a4a8f7
        """
        if isinstance(step.target, LearningMachine):
            return step_dict[step.target].x_prime
        elif step.target == "t":
            return t
        return prev_t

    def add_step(self, x_index: IO, sstep: SStep, state: State):
        """Add a step to the graph. This method is called by the Node

        Args:
            x_index (IO): The index to use in retrieving the step
            sstep (SStep): The information on the step
            state (State): The learning state
        """
        steps = state.get_or_set((self, x_index, 'steps'), [])
        step_dict = state.get_or_set((self, x_index, 'step_dict'), OrderedDict())
        
        step_dict[sstep.machine] = sstep
        steps.append(sstep)
    
    def get_steps(self, x_index: IO, state: State, validate: bool=False) -> typing.Tuple[typing.List[SStep], typing.Dict[str, SStep]]:
        """Retrieve the steps from the state

        Args:
            x_index (IO): The index to use in retrieving the step
            state (State): The learning state
            validate (bool, optional): Whether to validate. Defaults to False.

        Raises:
            RuntimeError: If there are not steps given the x_index

        Returns:
            typing.Tuple[typing.List[SStep], typing.Dict[str, SStep]]: _description_
        """
        steps, step_dict = state.get((self, x_index, 'steps')), state.get((self, x_index, 'step_dict'))

        if validate and steps is None:
            raise RuntimeError(
                'Cannot step as the steps have not been set. Must pass the x input into the graph into each nodes index_x.')

        return steps, step_dict

    def add_learner(self, learner: LearningMachine, target=None, step_priority: bool=False) -> 'GraphNode':
        """Add a learner to the graph

        Args:
            learner (LearningMachine): The learner to add
            target (optional): The target for the learner. If none will be the succeeding node. Defaults to None.
            step_priority (bool, optional): Whether to step before doing step_x. Defaults to False.

        Returns:
            GraphNode: The node added to the graph
        """
        return GraphNode(self, learner, step_priority, target)

    def add_grad(
        self, mod: nn.Module, criterion: Criterion, optim_factory: OptimFactory=None, 
        target=None, step_priority: bool=False, learn_theta: bool=True, reduction: str='sum', x_lr: float=1.0, 
        learn_criterion: typing.Union[Criterion, XCriterion]=None
    ) -> 'GraphNode':
        """Add a grad learner to the graph

        Args:
            mod (nn.Module): The module to add
            criterion (Criterion): The criterion to evaluate with
            optim_factory (OptimFactory): The optimizer to use
            target (optional): The target for the learner. If none will be the succeeding node. Defaults to None.
            step_priority (bool, optional): Whether to do step before step_x. Defaults to False.
            learn_theta (bool, optional): Whether the parameters should be updated. Defaults to True.
            reduction (str, optional): The reduction for the criterion. Defaults to 'sum'.
            x_lr (float, optional): The learning rate for x. Defaults to 1.0.
            step_priority (bool, optional): Whether to step before doing step_x. Defaults to False.
            learn_criterion (typing.Union[Criterion, XCriterion], optional): Criterion to use for learning. If none will use the assess method. Defaults to None.

        Returns:
            GraphNode: The node added to the graph
        """

        learner = GradLearner(
            mod, criterion, optim_factory, learn_theta, reduction, 
            x_lr, learn_criterion
        )

        return GraphNode(self, learner, step_priority, target)

    def add_gradf(
        self, f: typing.Callable, *args, criterion: Criterion=None, 
        target=None, reduction: str='sum', x_lr: float=1.0, **kwargs
    ) -> 'GraphNode':
        """Add a function to the graph that uses grad for step x

        Args:
            f (typing.Callable): The function to add the node for
            criterion (Criterion, optional): The criterion for evaluation. Defaults to None.
            target (optional): The target for the learner. If none will be the succeeding node. Defaults to None.
            reduction (str, optional): The reduction for the criterion. Defaults to 'sum'.
            x_lr (float, optional): The learning rate for x. Defaults to 1.0.

        Returns:
            GraphNode: The node added to the graph
        """
        mod = Lambda(f, *args, **kwargs)
        criterion = criterion or ThLoss('MSELoss', reduction='sum')
        learner = GradLearner(mod, criterion, None, False, reduction, x_lr)
        return GraphNode(self, learner, False, target)

    def add_back(self, mod: nn.Module, criterion: Criterion, target=None) -> 'GraphNode':
        """Add a BackTarget 'Learner' to the graph

        Args:
            mod (nn.Module): The module to add
            criterion (Criterion, optional): The criterion for evaluation. Defaults to None.
            target (optional): The target for the learner. If none will be the succeeding node. Defaults to None.

        Returns:
            GraphNode: The node added to the graph
        """
        learner = BackTarget(mod, criterion)
        return GraphNode(self, learner, False, target)

    def add_backf(self, f: typing.Callable, *args, criterion: Criterion=None, target=None, **kwargs) -> 'GraphNode':
        """_summary_

        Args:
            f (typing.Callable): The function to add to the graph
            criterion (Criterion, optional): The criterion for evaluation. Defaults to None.
            target (optional): The target for the learner. If none will be the succeeding node. Defaults to None.

        Returns:
            GraphNode: The node added to the graph
        """
        mod = Lambda(f, *args, **kwargs)
        criterion = criterion or ThLoss('MSELoss', reduction='sum')
        learner = BackTarget(mod, criterion)
        return GraphNode(self, learner, False, target)
    
    @abstractmethod
    def assess_y(self, y: IO, t: IO, reduction_override: str = None) -> Assessment:
        pass


class GraphLearner(GraphLearnerBase):
    """Standard GraphLearner. Use to define a grpah that does not "accumulate".
    """

    def step(self, x: IO, t: IO, state: State):
        """Step backward through the graph one by one

        Args:
            x (IO): The input to the graph
            t (IO): The global target for the graph
            state (State): The learning state
        """

        steps, step_dict = self.get_steps(x, state, validate=True)
        prev_t = t
        i = 0
        for step in reversed(steps):
            machine = step.machine

            t_i = self.get_t(step, step_dict, prev_t, t)

            if step.step_priority:
                machine.accumulate(step.x, t_i, state)
                machine.step(step.x, t_i, state)
                step.x_prime = machine.step_x(step.x, t_i, state)
            else:
                machine.accumulate(step.x, t_i, state)
                step.x_prime = machine.step_x(step.x, t_i, state)
                machine.step(step.x, t_i, state)
            prev_t = step.x_prime
            i += 1

    def step_x(self, x: IO, t: IO, state: State) -> IO:
        steps, _ = self.get_steps(x, state, True)
        return steps[0].x_prime


class AccGraphLearner(GraphLearnerBase):
    """Standard GraphLearner. Use to define a graph that "accumulates".
    """

    @abstractmethod
    def assess_y(self, y: IO, t: IO, reduction_override: str = None) -> Assessment:
        pass

    def accumulate(self, x: IO, t: IO, state: State):
        """Accumulate through the graph step by step

        Args:
            x (IO): The input
            t (IO): The target
            state (State): The learning state
        """

        steps, step_dict = self.get_steps(x, state, validate=True)

        prev_t = t
        for step in reversed(steps[1:]):
            machine = step.machine
            t_i = self.get_t(step, step_dict, prev_t, t)

            machine.accumulate(step.x, t_i, state)
            step.x_prime = machine.step_x(step.x, t_i, state)

            prev_t = step.x_prime
        steps[0].machine.accumulate(steps[0].x, self.get_t(steps[0], step_dict, prev_t, t), state)

    def step(self, x: IO, t: IO, state: State):
        """Update the parameters of the network

        Args:
            x (IO): The input
            t (IO): The target
            state (State): The learning state
        """

        steps, step_dict = self.get_steps(x, state, True)
        prev_t = t
        for step in reversed(steps):
            machine = step.machine
            t_i = self.get_t(step, step_dict, prev_t, t)
            machine.step(step.x, t_i, state)
            prev_t = step.x_prime

    def step_x(self, x: IO, t: IO, state: State) -> IO:
        steps, step_dict = self.get_steps(x, state, True)
        prev_t = t if len(steps) == 1 else steps[1].x_prime
        t_i = self.get_t(steps[0], step_dict, prev_t, t)
        return steps[0].machine.step_x(steps[0].x, t_i, state)<|MERGE_RESOLUTION|>--- conflicted
+++ resolved
@@ -23,7 +23,6 @@
         self, graph: 'GraphLearner', learner: LearningMachine, step_priority: bool=False, 
         target: typing.Union[str, LearningMachine]=None
     ):
-<<<<<<< HEAD
         """Create a node in a graph to wrap a learner
 
         Args:
@@ -31,15 +30,6 @@
             learner (LearningMachine): The learner to wrap
             step_priority (bool, optional): Whether to prioritize step over step_x. Defaults to False.
             target (typing.Union[str, LearningMachine], optional): The target for the node. Defaults to None. If none, the graph will use the following node's step_x output as the target
-=======
-        """Wrap a LearningMachine and call the graph learner
-
-        Args:
-            graph (GraphLearner): The graph the node is a member of
-            learner (LearningMachine): The learner to wrap
-            step_priority (bool, optional): Whether to execute step before step_x. Defaults to False.
-            target (typing.Union[str, LearningMachine], optional): The target for the learnign machine. Defaults to None.
->>>>>>> 78a4a8f7
         """
         super().__init__()
         self._graph = {'graph': graph}
@@ -104,7 +94,6 @@
         pass
 
     def get_t(self, step: SStep, step_dict, prev_t: IO, t: IO) -> IO:
-<<<<<<< HEAD
         """Get the target for a node. This is used by the graph learner so does not need to be used by
         external modules
 
@@ -116,18 +105,6 @@
 
         Returns:
             IO: The target for the node
-=======
-        """Get the target for the layer
-
-        Args:
-            step (SStep): The step to get t from
-            step_dict: Dcitionary of all the steps
-            prev_t (IO): The previous target
-            t (IO): The default target
-
-        Returns:
-            IO: the target
->>>>>>> 78a4a8f7
         """
         if isinstance(step.target, LearningMachine):
             return step_dict[step.target].x_prime
