--- conflicted
+++ resolved
@@ -331,15 +331,12 @@
             if y_i.requires_grad:
                 y_i.register_hook(
                     partial(out_hook, state=self, idx=i)
+                    partial(out_hook, state=self, idx=i)
                 )
         
         return self._y
     
-<<<<<<< HEAD
     def set_grad(self, grad: torch.Tensor, state: 'WrapState', idx: int):
-=======
-    def set_grad(self, grad: torch.Tensor, state: Self, idx: int):
->>>>>>> e4c569b7
         """Set the grad on the hook state. This is the default hook for the output
 
         Args:
@@ -433,6 +430,7 @@
             if grad_hook_i is not None and x_i.requires_grad:
                 x_i.register_hook(
                     partial(grad_hook_i, state=hook_state, idx=i)
+                    partial(grad_hook_i, state=hook_state, idx=i)
                 )
         
         return x
